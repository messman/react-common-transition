import * as PropTypes from 'prop-types';
import React from 'react';
import ReactDOM from 'react-dom';

import { timeoutsShape } from './utils/PropTypes';

export const UNMOUNTED = 'unmounted';
export const EXITED = 'exited';
export const ENTERING = 'entering';
export const ENTERED = 'entered';
export const EXITING = 'exiting';

/**
 * The Transition component lets you describe a transition from one component
 * state to another _over time_ with a simple declarative API. Most commonly
 * it's used to animate the mounting and unmounting of a component, but can also
 * be used to describe in-place transition states as well.
 *
 * By default the `Transition` component does not alter the behavior of the
 * component it renders, it only tracks "enter" and "exit" states for the components.
 * It's up to you to give meaning and effect to those states. For example we can
 * add styles to a component when it enters or exits:
 *
 * ```jsx
 * import Transition from 'react-transition-group/Transition';
 *
 * const duration = 300;
 *
 * const defaultStyle = {
 *   transition: `opacity ${duration}ms ease-in-out`,
 *   opacity: 0,
 * }
 *
 * const transitionStyles = {
 *   entering: { opacity: 1 },
 *   entered:  { opacity: 1 },
 * };
 *
 * const Fade = ({ in: inProp }) => (
 *   <Transition in={inProp} timeout={duration}>
 *     {(state) => (
 *       <div style={{
 *         ...defaultStyle,
 *         ...transitionStyles[state]
 *       }}>
 *         I'm A fade Transition!
 *       </div>
 *     )}
 *   </Transition>
 * );
 * ```
 *
 * As noted the `Transition` component doesn't _do_ anything by itself to its child component.
 * What it does do is track transition states over time so you can adjust you
 * component (such as adding styles of classes) as it changes states.
 *
 * There are 4 main states a Transition can be in:
 *  - `ENTERING`
 *  - `ENTERED`
 *  - `EXITING`
 *  - `EXITED`
 *
 * Transition state is toggled via the `in` prop. When `true` the component begins the
 * "Enter" stage. During this stage, the component will shift from its current transitions state,
 * to `'entering'` for the duration of the transition and then to the `'entered'` stage once
 * it's complete. So in the following example: `<Transition in timeout={500} />`,
 * the component will immediately shift to `'entering'` and stay there for 500ms and switch to `'entered'`.
 * When `in` is `false` the same thing happens except the states are `'exiting'` to `'exited'`.
<<<<<<< HEAD
 *
 * This framework is intentionally
=======
>>>>>>> 2b5b968d
 */
class Transition extends React.Component {
  static contextTypes = {
    transitionGroup: PropTypes.object,
  };
  static childContextTypes = {
    transitionGroup: ()=>{},
  };

  constructor(props, context) {
    super(props, context);

    let parentGroup = context.transitionGroup;
    // In the context of a TransitionGroup all enters are really appears
    let appear = parentGroup && !parentGroup.isMounting ?
      props.enter :
      props.appear;

    let initialStatus;
    this.nextStatus = null;

    if (props.in) {
      if (appear) {
        initialStatus = EXITED;
        this.nextStatus = ENTERING;
      } else {
        initialStatus = ENTERED;
      }
    } else {
      if (props.unmountOnExit || props.mountOnEnter) {
        initialStatus = UNMOUNTED;
      } else {
        initialStatus = EXITED;
      }
    }

    this.state = { status: initialStatus };

    this.nextCallback = null;
  }

  getChildContext() {
    return { transitionGroup: null }; // allows for nested Transitions
  }

  componentDidMount() {
    this.updateStatus(true);
  }

  componentWillReceiveProps(nextProps) {
    const { status } = this.state;

    if (nextProps.in) {
      if (status === UNMOUNTED) {
        this.setState({ status: EXITED });
      }
      if (status !== ENTERING && status !== ENTERED) {
        this.nextStatus = ENTERING;
      }
    } else {
      if (status === ENTERING || status === ENTERED) {
        this.nextStatus = EXITING;
      }
    }
  }

  componentDidUpdate() {
    this.updateStatus();
  }

  componentWillUnmount() {
    this.cancelNextCallback();
  }

  getTimeouts() {
    const { timeout } = this.props;
    let exit, enter, appear;

    exit = enter = appear = timeout

    if (typeof timeout !== 'number') {
      exit = timeout.exit
      enter = timeout.enter
      appear = timeout.appear
    }
    return { exit, enter, appear }
  }

  updateStatus(mounting = false) {

    if (this.nextStatus !== null) {
      // nextStatus will always be ENTERING or EXITING.
      this.cancelNextCallback();
      const node = ReactDOM.findDOMNode(this);

      if (this.nextStatus === ENTERING) {
        this.performEnter(node, mounting);
      } else {
        this.performExit(node);
      }

      this.nextStatus = null;
    } else if (
      this.props.unmountOnExit &&
      this.state.status === EXITED
    ) {
      this.setState({ status: UNMOUNTED });
    }
  }

  performEnter(node, mounting) {
    const { enter } = this.props;
    const appearing = this.context.transitionGroup ?
      this.context.transitionGroup.isMounting : mounting;

    const timeouts = this.getTimeouts();

    // no enter animation skip right to ENTERED
    // if we are mounting and running this it means appear _must_ be set
    if (!mounting && !enter) {
      this.safeSetState({ status: ENTERED }, () => {
        this.props.onEntered(node);
      });
      return;
    }

    this.props.onEnter(node, appearing);

    this.safeSetState({ status: ENTERING }, () => {
      this.props.onEntering(node, appearing);

      // FIXME: appear timeout?
      this.onTransitionEnd(node, timeouts.enter, () => {
        this.safeSetState({ status: ENTERED }, () => {
          this.props.onEntered(node, appearing);
        });
      });
    });
  }

  performExit(node) {
    const { exit } = this.props;
    const timeouts = this.getTimeouts();

    // no exit animation skip right to EXITED
    if (!exit) {
      this.safeSetState({ status: EXITED }, () => {
        this.props.onExited(node);
      });
      return;
    }
    this.props.onExit(node);

    this.safeSetState({ status: EXITING }, () => {
      this.props.onExiting(node);

      this.onTransitionEnd(node, timeouts.exit, () => {
        this.safeSetState({ status: EXITED }, () => {
          this.props.onExited(node);
        });
      });
    });
  }

  cancelNextCallback() {
    if (this.nextCallback !== null) {
      this.nextCallback.cancel();
      this.nextCallback = null;
    }
  }

  safeSetState(nextState, callback) {
    // This shouldn't be necessary, but there are weird race conditions with
    // setState callbacks and unmounting in testing, so always make sure that
    // we can cancel any pending setState callbacks after we unmount.
    this.setState(nextState, this.setNextCallback(callback));
  }

  setNextCallback(callback) {
    let active = true;

    this.nextCallback = (event) => {
      if (active) {
        active = false;
        this.nextCallback = null;

        callback(event);
      }
    };

    this.nextCallback.cancel = () => {
      active = false;
    };

    return this.nextCallback;
  }

  onTransitionEnd(node, timeout, handler) {
    this.setNextCallback(handler);

    if (node) {
      if (this.props.addEndListener) {
        this.props.addEndListener(node, this.nextCallback)
      }
      setTimeout(this.nextCallback, timeout);
    } else {
      setTimeout(this.nextCallback, 0);
    }
  }

  render() {
    const status = this.state.status;
    if (status === UNMOUNTED) {
      return null;
    }

    const {children, ...childProps} = this.props;
    Object.keys(Transition.propTypes).forEach(key => delete childProps[key]);

    if (typeof children === 'function') {
      return children(status, childProps)
    }

    const child = React.Children.only(children);
    return React.cloneElement(child, childProps);
  }
}

Transition.propTypes = {
  /**
   * A `function` child can be used instead of a React element.
   * This function is called with the current transition status
   * ('entering', 'entered', 'exiting', 'exited', 'unmounted'), which can used
   * to apply context specific props to a component.
   *
   * ```jsx
   * <Transition timeout={150}>
   *   {(status) => (
   *     <MyComponent className={`fade fade-${status}`} />
   *   )}
   * </Transition>
   * ```
   */
  children: PropTypes.oneOfType([
    PropTypes.func.isRequired,
    PropTypes.element.isRequired,
  ]).isRequired,

  /**
   * Show the component; triggers the enter or exit states
   */
  in: PropTypes.bool,

  /**
   * By default the child component is mounted immediately along with
   * the parent `Transition` component. If you want to "lazy mount" the component on the
   * first `in={true}` you can set `mountOnEnter`. After the first enter transition the component will stay
   * mounted even on exit unless you also specify `unmountOnExit`
   */
  mountOnEnter: PropTypes.bool,

  /**
   * By default the child component is mounted in the DOM after it enteres the `'exited'` state.
   * If you'd prefer to completely unmonut the component after it exits, set `unmountOnExit`.
   */
  unmountOnExit: PropTypes.bool,

  /**
   * Normally a component is not transitioned on it's initial mount. If you
   * want to transition on the first mount set `appear` to `true`, and the
   * component will enter the component.
   *
   * > Note: there are no specific "appear" states. `apprear` only an additional `enter` transition.
   */
  appear: PropTypes.bool,

  /**
   * Enable or disable enter transitions.
   */
  enter: PropTypes.bool,

  /**
   * Enable or disable exit transitions.
   */
  exit: PropTypes.bool,

  /**
   * The duration for the transition, in milliseconds.
   *
   * You may specify a single timeout for all transitions like: `timeout={500}`,
   * or individually like:
   *
   * ```jsx
   * timeout={{
   *  enter: 300,
   *  exit: 500,
   * }}
   * ```
   *
   * @type {number | { enter?: number, exit?: number }}
   */
  timeout: timeoutsShape,

  /**
   * Add a custom transition end trigger. Called with the transitioning
   * DOM node and a `done` callback. Allows for more fine grained transition end
   * logic. **Note:** Timeouts are still used as a fallback.
   *
   * ```jsx
   * addEndListener={(node, done) => {
   *   // use the css transitionend event to mark the finish of a transition
   *   node.addEventListener('transitionend', done, false);
   * }}
   * ```
   */
  addEndListener: PropTypes.func,

  /**
   * Callback fired before the "entering" status is applied. An extra parameter
   * `isAppearing` is supplied to indicate if the enter stage is occuring on the initial mount
   *
   * @type Function(node: HtmlElement, isAppearing: bool) -> void
   */
  onEnter: PropTypes.func,

  /**
   * Callback fired after the "entering" status is applied. An extra parameter
   * `isAppearing` is supplied to indicate if the enter stage is occuring on the initial mount
   *
   * @type Function(node: HtmlElement, isAppearing: bool)
   */
  onEntering: PropTypes.func,

  /**
   * Callback fired after the "enter" status is applied. An extra parameter
   * `isAppearing` is supplied to indicate if the enter stage is occuring on the initial mount
   *
   * @type Function(node: HtmlElement, isAppearing: bool) -> void
   */
  onEntered: PropTypes.func,

  /**
   * Callback fired before the "exiting" status is applied.
   *
   * @type Function(node: HtmlElement) -> void
   */
  onExit: PropTypes.func,

  /**
   * Callback fired after the "exiting" status is applied.
   *
   * @type Function(node: HtmlElement) -> void
   */
  onExiting: PropTypes.func,

  /**
   * Callback fired after the "exited" status is applied.
   *
   * @type Function(node: HtmlElement) -> void
   */
  onExited: PropTypes.func,
};

// Name the function so it is clearer in the documentation
function noop() {}

Transition.defaultProps = {
  in: false,
  mountOnEnter: false,
  unmountOnExit: false,
  appear: false,
  enter: true,
  exit: true,

  onEnter: noop,
  onEntering: noop,
  onEntered: noop,

  onExit: noop,
  onExiting: noop,
  onExited: noop
};

Transition.UNMOUNTED = 0;
Transition.EXITED = 1;
Transition.ENTERING = 2;
Transition.ENTERED = 3;
Transition.EXITING = 4;

export default Transition;<|MERGE_RESOLUTION|>--- conflicted
+++ resolved
@@ -66,11 +66,6 @@
  * it's complete. So in the following example: `<Transition in timeout={500} />`,
  * the component will immediately shift to `'entering'` and stay there for 500ms and switch to `'entered'`.
  * When `in` is `false` the same thing happens except the states are `'exiting'` to `'exited'`.
-<<<<<<< HEAD
- *
- * This framework is intentionally
-=======
->>>>>>> 2b5b968d
  */
 class Transition extends React.Component {
   static contextTypes = {
